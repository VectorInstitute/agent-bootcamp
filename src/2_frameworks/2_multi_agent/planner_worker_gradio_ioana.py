"""Example code for planner-worker agent collaboration.

With reference to:

github.com/ComplexData-MILA/misinfo-datasets
/blob/3304e6e/misinfo_data_eval/tasks/web_search.py
"""

import asyncio
import contextlib
import logging
import signal
import sys
import os
import json
import openai
import numpy as np

import agents
from agents import function_tool
import gradio as gr
from dotenv import load_dotenv
from gradio.components.chatbot import ChatMessage
from openai import AsyncOpenAI
from sklearn.metrics.pairwise import cosine_similarity
from pydantic import BaseModel

<<<<<<< HEAD
from prompts_i import REACT_INSTRUCTIONS
=======
from src.prompts import REACT_INSTRUCTIONS, KB_SEARCH_INSTRUCTIONS, QA_SEARCH_INSTRUCTIONS, EVALUATOR_INSTRUCTIONS, EVALUATOR_TEMPLATE
>>>>>>> ed340aa3
from src.utils import (
    AsyncWeaviateKnowledgeBase,
    Configs,
    get_weaviate_async_client,
    oai_agent_stream_to_gradio_messages,
    setup_langfuse_tracer,
)
from src.utils.langfuse.shared_client import langfuse_client


load_dotenv(verbose=True)


logging.basicConfig(level=logging.INFO)



class QASearchSingleResponse(BaseModel):
    """Typed response from the QA search agent."""

    user_query: str | None
    question: str | None
    answer: str | None
    context: str | None

    def __str__(self) -> str:
        """String representation of the response."""
        return f"QASearchSingleResponse(user_query={self.user_query}, question={self.question}, answer={self.answer}, context={self.context})"


class KBSearchResponse(BaseModel):
    """Query to the knowledge base search agent."""

    answer: str | None
    context: str | None

class EvaluatorQuery(BaseModel):
    """Query to the evaluator agent."""

    question: str
    ground_truth: str
    proposed_response: str

    def get_query(self) -> str:
        """Obtain query string to the evaluator agent."""
        return EVALUATOR_TEMPLATE.format(**self.model_dump())


class EvaluatorResponse(BaseModel):
    """Typed response from the evaluator."""

    explanation: str
    is_answer_correct: bool


class EvaluatorAgent(agents.Agent[EvaluatorResponse]):
    async def run_tool(self, tool_input, *args, **kwargs):
        # Convert dict → EvaluatorQuery → formatted prompt
        if not isinstance(tool_input, EvaluatorQuery):
            tool_input = EvaluatorQuery(**tool_input)
        return await super().run_tool(tool_input.get_query(), *args, **kwargs)


configs = Configs.from_env_var()
async_weaviate_client = get_weaviate_async_client(
    http_host=configs.weaviate_http_host,
    http_port=configs.weaviate_http_port,
    http_secure=configs.weaviate_http_secure,
    grpc_host=configs.weaviate_grpc_host,
    grpc_port=configs.weaviate_grpc_port,
    grpc_secure=configs.weaviate_grpc_secure,
    api_key=configs.weaviate_api_key,
)
async_openai_client = AsyncOpenAI()
async_knowledgebase = AsyncWeaviateKnowledgeBase(
    async_weaviate_client,
    collection_name="enwiki_20250520",
)


async def _cleanup_clients() -> None:
    """Close async clients."""
    await async_weaviate_client.close()
    await async_openai_client.close()


def _handle_sigint(signum: int, frame: object) -> None:
    """Handle SIGINT signal to gracefully shutdown."""
    with contextlib.suppress(Exception):
        asyncio.get_event_loop().run_until_complete(_cleanup_clients())
    sys.exit(0)


@function_tool
async def qa_search_tool(user_query:str) -> list:
    '''Return a list of questions sorted from the most similar to least similar to the user query by cosine similarity.
    '''
    qa_dataset = { 
        1 : {
            "question": "What is the capital of France?",
            "answer": "The capital of France is Paris.",
            "context": "Paris is the capital city of France, known for its art, fashion, and culture."
        }
    }

    # _embed_client = openai.OpenAI(
    #     api_key=os.getenv("EMBEDDING_API_KEY"),
    #     base_url=os.getenv("EMBEDDING_BASE_URL"),
    #     max_retries=5)
    
    # #embed user query
    # user_query_embedding = _embed_client.embeddings.create(input=user_query, model=os.getenv('EMBEDDING_MODEL_NAME'))
    # user_query_embedding = np.array(user_query_embedding.data[0].embedding)
    # user_query_embedding = user_query_embedding.reshape(1, -1)

    # cosi_list = []
    # qa_embedding_list = _embed_client.embeddings.create(input=qa_dataset, model=os.getenv('EMBEDDING_MODEL_NAME'))
    # for i, qa_embedding in enumerate(qa_embedding_list.data):
    #         qa_embedding = np.array(qa_embedding.embedding)
    #         qa_embedding = qa_embedding.reshape(1,-1)
    #         similarity_score = cosine_similarity(user_query_embedding, qa_embedding)[0][0]
    #         cosi_list.append({"faq":faq_list[i], "sim":similarity_score})

    # sorted_qa = sorted(cosi_list, key=lambda d: d["sim"], reverse=True)
    # sorted_faqs_list = [i["faq"] for i in sorted_qa]
    # 
    # return "\n".join(f" {i}\n"for i in sorted_faqs_list)

    return json.dumps(qa_dataset)

qa_search_agent = agents.Agent(
    name="QASearchAgent",
    instructions=QA_SEARCH_INSTRUCTIONS,
    tools=[qa_search_tool],
    # a faster, smaller model for quick searches
    model=agents.OpenAIChatCompletionsModel(
        model="gemini-2.5-flash", openai_client=async_openai_client
    )
)

# Worker Agent: handles long context efficiently
kb_search_agent = agents.Agent(
    name="KBSearchAgent",
    instructions=KB_SEARCH_INSTRUCTIONS,
    tools=[
        agents.function_tool(async_knowledgebase.search_knowledgebase),
    ],
    # a faster, smaller model for quick searches
    model=agents.OpenAIChatCompletionsModel(
        model="gemini-2.5-flash", openai_client=async_openai_client
    )
)

evaluator_agent = agents.Agent(
    name="EvaluatorAgent",
    instructions=EVALUATOR_INSTRUCTIONS,
    model=agents.OpenAIChatCompletionsModel(
        model="gemini-2.5-flash", openai_client=async_openai_client
    )
)

# Main Agent: more expensive and slower, but better at complex planning
main_agent = agents.Agent(
    name="MainAgent",
    instructions=REACT_INSTRUCTIONS,
    # Allow the planner agent to invoke the worker agents.
    # The long context provided to the worker agent is hidden from the main agent.
    tools=[
        qa_search_agent.as_tool(
            tool_name="qa_search_Agent",
            tool_description = "Perform a search of the QA database and retrieve question/answer/context tuples related to input query."
       ),
        kb_search_agent.as_tool(
            tool_name="kb_search_agent",
            tool_description="Perform a search of a knowledge base and synthesize the search results to answer input question.",
        ),
        evaluator_agent.as_tool(
            tool_name="evaluator_agent",
            tool_description="Evaluate the output of the knowledge base search agent.",
        )
    ],
    # a larger, more capable model for planning and reasoning over summaries
    model=agents.OpenAIChatCompletionsModel(
        model="gemini-2.5-pro", openai_client=async_openai_client
    ),
)


async def _main(question: str, gr_messages: list[ChatMessage]):
    setup_langfuse_tracer()

    # Use the main agent as the entry point- not the worker agent.
    with langfuse_client.start_as_current_span(name="Calen-Multi-Agent") as span:
        span.update(input=question)

        result_stream = agents.Runner.run_streamed(main_agent, input=question)
        async for _item in result_stream.stream_events():
            gr_messages += oai_agent_stream_to_gradio_messages(_item)
            if len(gr_messages) > 0:
                yield gr_messages

        span.update(output=result_stream.final_output)


demo = gr.ChatInterface(
    _main,
    title="Hitachi Multi-Agent Knowledge Retrieval System",
    type="messages",
    examples=[
        "Where should I go in France? ",
        "Where is the government of France located? "
    ],
)

if __name__ == "__main__":
    async_openai_client = AsyncOpenAI()

    signal.signal(signal.SIGINT, _handle_sigint)

    try:
        demo.launch(server_name="0.0.0.0")
    finally:
        asyncio.run(_cleanup_clients())<|MERGE_RESOLUTION|>--- conflicted
+++ resolved
@@ -25,11 +25,7 @@
 from sklearn.metrics.pairwise import cosine_similarity
 from pydantic import BaseModel
 
-<<<<<<< HEAD
-from prompts_i import REACT_INSTRUCTIONS
-=======
 from src.prompts import REACT_INSTRUCTIONS, KB_SEARCH_INSTRUCTIONS, QA_SEARCH_INSTRUCTIONS, EVALUATOR_INSTRUCTIONS, EVALUATOR_TEMPLATE
->>>>>>> ed340aa3
 from src.utils import (
     AsyncWeaviateKnowledgeBase,
     Configs,
@@ -38,7 +34,7 @@
     setup_langfuse_tracer,
 )
 from src.utils.langfuse.shared_client import langfuse_client
-
+from rich.progress import track
 
 load_dotenv(verbose=True)
 
@@ -121,7 +117,6 @@
     with contextlib.suppress(Exception):
         asyncio.get_event_loop().run_until_complete(_cleanup_clients())
     sys.exit(0)
-
 
 @function_tool
 async def qa_search_tool(user_query:str) -> list:
@@ -186,6 +181,7 @@
 evaluator_agent = agents.Agent(
     name="EvaluatorAgent",
     instructions=EVALUATOR_INSTRUCTIONS,
+    output_type=EvaluatorResponse,
     model=agents.OpenAIChatCompletionsModel(
         model="gemini-2.5-flash", openai_client=async_openai_client
     )
@@ -217,7 +213,7 @@
     ),
 )
 
-
+import json
 async def _main(question: str, gr_messages: list[ChatMessage]):
     setup_langfuse_tracer()
 
@@ -226,12 +222,39 @@
         span.update(input=question)
 
         result_stream = agents.Runner.run_streamed(main_agent, input=question)
+        score_is_answer_correct = []
+        score_explanation = []
         async for _item in result_stream.stream_events():
+            # print(f"Item: {_item}")
             gr_messages += oai_agent_stream_to_gradio_messages(_item)
             if len(gr_messages) > 0:
                 yield gr_messages
 
+            try:
+                # Assume `event` is your RunItemStreamEvent
+                if _item.name == "tool_output" and _item.item.type == "tool_call_output_item":
+                        tool_output = json.loads(_item.item.output)
+
+                        explanation = tool_output.get("explanation")
+                        is_correct = tool_output.get("is_answer_correct")
+
+                        score_is_answer_correct.append(is_correct)
+                        score_explanation.append(explanation)
+
+                        print("✅ is_answer_correct:", is_correct)
+                        print("🧠 explanation:", explanation)
+            except: 
+                continue
+        
+        print(result_stream.final_output)
         span.update(output=result_stream.final_output)
+
+        langfuse_client.create_score(
+                name="is_answer_correct",
+                value=score_is_answer_correct[0],
+                comment=score_explanation[0],
+                trace_id=langfuse_client.get_current_trace_id()
+            )
 
 
 demo = gr.ChatInterface(
