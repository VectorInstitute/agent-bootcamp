"""Reason-and-Act Knowledge Retrieval Agent via the OpenAI Agent SDK."""

import asyncio
import contextlib
import logging
import signal
import sys

import agents
import gradio as gr
from dotenv import load_dotenv
from gradio.components.chatbot import ChatMessage
from openai import AsyncOpenAI

from src.utils import (
    AsyncWeaviateKnowledgeBase,
    Configs,
    get_weaviate_async_client,
    oai_agent_items_to_gradio_messages,
    pretty_print,
)


load_dotenv(verbose=True)


logging.basicConfig(level=logging.INFO)

SYSTEM_MESSAGE = """\
Answer the question using the search tool. \
You must explain your reasons for invoking the tool. \
Be sure to *quote* the sources. \
If the search did not return intended results, try again. \
Do not make up information."""

<<<<<<< HEAD
AGENT_LLM_NAME = "gemini-2.5-flash"

configs = Configs.from_env_var()
async_weaviate_client = get_weaviate_async_client(
    http_host=configs.weaviate_http_host,
    http_port=configs.weaviate_http_port,
    http_secure=configs.weaviate_http_secure,
    grpc_host=configs.weaviate_grpc_host,
    grpc_port=configs.weaviate_grpc_port,
    grpc_secure=configs.weaviate_grpc_secure,
    api_key=configs.weaviate_api_key,
)
async_openai_client = AsyncOpenAI()
async_knowledgebase = AsyncWeaviateKnowledgeBase(
    async_weaviate_client,
    collection_name="enwiki_20250520",
)

=======
>>>>>>> 3874e35b

async def _cleanup_clients() -> None:
    """Close async clients."""
    await async_weaviate_client.close()
    await async_openai_client.close()


def _handle_sigint(signum: int, frame: object) -> None:
    """Handle SIGINT signal to gracefully shutdown."""
    with contextlib.suppress(Exception):
        asyncio.get_event_loop().run_until_complete(_cleanup_clients())
    sys.exit(0)


async def _main(question: str, gr_messages: list[ChatMessage]):
    main_agent = agents.Agent(
        name="Wikipedia Agent",
        instructions=SYSTEM_MESSAGE,
        tools=[agents.function_tool(async_knowledgebase.search_knowledgebase)],
        model=agents.OpenAIChatCompletionsModel(
<<<<<<< HEAD
            model=AGENT_LLM_NAME, openai_client=async_openai_client
=======
            model="gemini-2.5-flash-lite-preview-06-17",
            openai_client=async_openai_client,
>>>>>>> 3874e35b
        ),
    )
    gr_messages.append(ChatMessage(role="user", content=question))
    yield gr_messages

    responses = await agents.Runner.run(main_agent, input=question)
    gr_messages += oai_agent_items_to_gradio_messages(responses.new_items)
    pretty_print(gr_messages)
    yield gr_messages


if __name__ == "__main__":
    configs = Configs.from_env_var()
    async_weaviate_client = get_weaviate_async_client(
        http_host=configs.weaviate_http_host,
        http_port=configs.weaviate_http_port,
        http_secure=configs.weaviate_http_secure,
        grpc_host=configs.weaviate_grpc_host,
        grpc_port=configs.weaviate_grpc_port,
        grpc_secure=configs.weaviate_grpc_secure,
        api_key=configs.weaviate_api_key,
    )
    async_knowledgebase = AsyncWeaviateKnowledgeBase(
        async_weaviate_client,
        collection_name="enwiki_20250520",
    )

    async_openai_client = AsyncOpenAI()
    agents.set_tracing_disabled(disabled=True)

    with gr.Blocks(title="OAI Agent SDK ReAct") as app:
        chatbot = gr.Chatbot(type="messages", label="Agent")
        chat_message = gr.Textbox(lines=1, label="Ask a question")
        chat_message.submit(_main, [chat_message, chatbot], [chatbot])

    signal.signal(signal.SIGINT, _handle_sigint)

    try:
        app.launch(server_name="0.0.0.0")
    finally:
        asyncio.run(_cleanup_clients())<|MERGE_RESOLUTION|>--- conflicted
+++ resolved
@@ -28,12 +28,13 @@
 
 SYSTEM_MESSAGE = """\
 Answer the question using the search tool. \
-You must explain your reasons for invoking the tool. \
-Be sure to *quote* the sources. \
+Always plan your actions before invoking the tool. \
+Be sure to mention the sources. \
 If the search did not return intended results, try again. \
-Do not make up information."""
+Do not make up information. You must use the search tool \
+for all facts that might change over time.
+"""
 
-<<<<<<< HEAD
 AGENT_LLM_NAME = "gemini-2.5-flash"
 
 configs = Configs.from_env_var()
@@ -52,8 +53,6 @@
     collection_name="enwiki_20250520",
 )
 
-=======
->>>>>>> 3874e35b
 
 async def _cleanup_clients() -> None:
     """Close async clients."""
@@ -74,12 +73,7 @@
         instructions=SYSTEM_MESSAGE,
         tools=[agents.function_tool(async_knowledgebase.search_knowledgebase)],
         model=agents.OpenAIChatCompletionsModel(
-<<<<<<< HEAD
             model=AGENT_LLM_NAME, openai_client=async_openai_client
-=======
-            model="gemini-2.5-flash-lite-preview-06-17",
-            openai_client=async_openai_client,
->>>>>>> 3874e35b
         ),
     )
     gr_messages.append(ChatMessage(role="user", content=question))
@@ -89,6 +83,17 @@
     gr_messages += oai_agent_items_to_gradio_messages(responses.new_items)
     pretty_print(gr_messages)
     yield gr_messages
+
+
+demo = gr.ChatInterface(
+    _main,
+    title="2.1 OAI Agent SDK ReAct",
+    type="messages",
+    examples=[
+        "At which university did the SVP Software Engineering"
+        " at Apple (as of June 2025) earn their engineering degree?",
+    ],
+)
 
 
 if __name__ == "__main__":
@@ -110,14 +115,9 @@
     async_openai_client = AsyncOpenAI()
     agents.set_tracing_disabled(disabled=True)
 
-    with gr.Blocks(title="OAI Agent SDK ReAct") as app:
-        chatbot = gr.Chatbot(type="messages", label="Agent")
-        chat_message = gr.Textbox(lines=1, label="Ask a question")
-        chat_message.submit(_main, [chat_message, chatbot], [chatbot])
-
     signal.signal(signal.SIGINT, _handle_sigint)
 
     try:
-        app.launch(server_name="0.0.0.0")
+        demo.launch(server_name="0.0.0.0")
     finally:
         asyncio.run(_cleanup_clients())