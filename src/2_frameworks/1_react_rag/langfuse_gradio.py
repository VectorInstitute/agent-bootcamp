"""Reason-and-Act Knowledge Retrieval Agent via the OpenAI Agent SDK.

Log traces to LangFuse for observability and evaluation.
"""

import asyncio
import contextlib
import logging
import signal
import sys

import agents
import gradio as gr
from dotenv import load_dotenv
from gradio.components.chatbot import ChatMessage
from openai import AsyncOpenAI

from src.utils import (
    AsyncWeaviateKnowledgeBase,
    Configs,
    get_weaviate_async_client,
    oai_agent_items_to_gradio_messages,
    pretty_print,
    setup_langfuse_tracer,
)
from src.utils.langfuse.shared_client import langfuse as langfuse_client


load_dotenv(verbose=True)


logging.basicConfig(level=logging.INFO)

SYSTEM_MESSAGE = """\
Answer the question using the search tool. \
You must explain your reasons for invoking the tool. \
Be sure to *quote* the sources. \
If the search did not return intended results, try again. \
Do not make up information."""

<<<<<<< HEAD
AGENT_LLM_NAME = "gemini-2.5-flash"

configs = Configs.from_env_var()
async_weaviate_client = get_weaviate_async_client(
    http_host=configs.weaviate_http_host,
    http_port=configs.weaviate_http_port,
    http_secure=configs.weaviate_http_secure,
    grpc_host=configs.weaviate_grpc_host,
    grpc_port=configs.weaviate_grpc_port,
    grpc_secure=configs.weaviate_grpc_secure,
    api_key=configs.weaviate_api_key,
)
async_openai_client = AsyncOpenAI()
async_knowledgebase = AsyncWeaviateKnowledgeBase(
    async_weaviate_client,
    collection_name="enwiki_20250520",
)

=======
>>>>>>> 3874e35b

async def _cleanup_clients() -> None:
    """Close async clients."""
    await async_weaviate_client.close()
    await async_openai_client.close()


def _handle_sigint(signum: int, frame: object) -> None:
    """Handle SIGINT signal to gracefully shutdown."""
    with contextlib.suppress(Exception):
        asyncio.get_event_loop().run_until_complete(_cleanup_clients())
    sys.exit(0)


async def _main(question: str, gr_messages: list[ChatMessage]):
    setup_langfuse_tracer()

    main_agent = agents.Agent(
        name="Wikipedia Agent",
        instructions=SYSTEM_MESSAGE,
        tools=[agents.function_tool(async_knowledgebase.search_knowledgebase)],
        model=agents.OpenAIChatCompletionsModel(
<<<<<<< HEAD
            model=AGENT_LLM_NAME, openai_client=async_openai_client
=======
            model="gemini-2.5-flash-lite-preview-06-17",
            openai_client=async_openai_client,
>>>>>>> 3874e35b
        ),
    )
    gr_messages.append(ChatMessage(role="user", content=question))
    yield gr_messages

    with langfuse_client.start_as_current_span(
        name="Agents-SDK-Trace", input=question
    ) as span:
        responses = await agents.Runner.run(main_agent, input=question)
        span.update_trace(output=responses.final_output)

    gr_messages += oai_agent_items_to_gradio_messages(responses.new_items)
    pretty_print(gr_messages)
    yield gr_messages


if __name__ == "__main__":
    configs = Configs.from_env_var()
    async_weaviate_client = get_weaviate_async_client(
        http_host=configs.weaviate_http_host,
        http_port=configs.weaviate_http_port,
        http_secure=configs.weaviate_http_secure,
        grpc_host=configs.weaviate_grpc_host,
        grpc_port=configs.weaviate_grpc_port,
        grpc_secure=configs.weaviate_grpc_secure,
        api_key=configs.weaviate_api_key,
    )
    async_knowledgebase = AsyncWeaviateKnowledgeBase(
        async_weaviate_client,
        collection_name="enwiki_20250520",
    )

    async_openai_client = AsyncOpenAI()
    agents.set_tracing_disabled(disabled=True)

    with gr.Blocks(title="OAI Agent SDK ReAct") as app:
        chatbot = gr.Chatbot(type="messages", label="Agent")
        chat_message = gr.Textbox(lines=1, label="Ask a question")
        chat_message.submit(_main, [chat_message, chatbot], [chatbot])

    signal.signal(signal.SIGINT, _handle_sigint)

    try:
        app.launch(server_name="0.0.0.0")
    finally:
        asyncio.run(_cleanup_clients())<|MERGE_RESOLUTION|>--- conflicted
+++ resolved
@@ -18,12 +18,11 @@
 from src.utils import (
     AsyncWeaviateKnowledgeBase,
     Configs,
+    get_langfuse_tracer,
     get_weaviate_async_client,
     oai_agent_items_to_gradio_messages,
     pretty_print,
-    setup_langfuse_tracer,
 )
-from src.utils.langfuse.shared_client import langfuse as langfuse_client
 
 
 load_dotenv(verbose=True)
@@ -33,12 +32,13 @@
 
 SYSTEM_MESSAGE = """\
 Answer the question using the search tool. \
-You must explain your reasons for invoking the tool. \
-Be sure to *quote* the sources. \
-If the search did not return intended results, try again. \
-Do not make up information."""
+Always plan your actions before invoking the tool. \
+Be sure to mention the sources. \
+If the search did not return intended results, you will always try again. \
+Do not make up information. You must use the search tool \
+for all facts that might change over time.
+"""
 
-<<<<<<< HEAD
 AGENT_LLM_NAME = "gemini-2.5-flash"
 
 configs = Configs.from_env_var()
@@ -57,8 +57,6 @@
     collection_name="enwiki_20250520",
 )
 
-=======
->>>>>>> 3874e35b
 
 async def _cleanup_clients() -> None:
     """Close async clients."""
@@ -74,33 +72,36 @@
 
 
 async def _main(question: str, gr_messages: list[ChatMessage]):
-    setup_langfuse_tracer()
+    tracer = get_langfuse_tracer()
 
     main_agent = agents.Agent(
         name="Wikipedia Agent",
         instructions=SYSTEM_MESSAGE,
         tools=[agents.function_tool(async_knowledgebase.search_knowledgebase)],
         model=agents.OpenAIChatCompletionsModel(
-<<<<<<< HEAD
             model=AGENT_LLM_NAME, openai_client=async_openai_client
-=======
-            model="gemini-2.5-flash-lite-preview-06-17",
-            openai_client=async_openai_client,
->>>>>>> 3874e35b
         ),
     )
     gr_messages.append(ChatMessage(role="user", content=question))
     yield gr_messages
 
-    with langfuse_client.start_as_current_span(
-        name="Agents-SDK-Trace", input=question
-    ) as span:
+    with tracer.start_as_current_span("Agents-SDK-Trace"):
         responses = await agents.Runner.run(main_agent, input=question)
-        span.update_trace(output=responses.final_output)
 
     gr_messages += oai_agent_items_to_gradio_messages(responses.new_items)
     pretty_print(gr_messages)
     yield gr_messages
+
+
+demo = gr.ChatInterface(
+    _main,
+    title="2.1 OAI Agent SDK ReAct + LangFuse",
+    type="messages",
+    examples=[
+        "At which university did the SVP Software Engineering"
+        " at Apple (as of June 2025) earn their engineering degree?",
+    ],
+)
 
 
 if __name__ == "__main__":
@@ -120,16 +121,10 @@
     )
 
     async_openai_client = AsyncOpenAI()
-    agents.set_tracing_disabled(disabled=True)
-
-    with gr.Blocks(title="OAI Agent SDK ReAct") as app:
-        chatbot = gr.Chatbot(type="messages", label="Agent")
-        chat_message = gr.Textbox(lines=1, label="Ask a question")
-        chat_message.submit(_main, [chat_message, chatbot], [chatbot])
 
     signal.signal(signal.SIGINT, _handle_sigint)
 
     try:
-        app.launch(server_name="0.0.0.0")
+        demo.launch(server_name="0.0.0.0")
     finally:
         asyncio.run(_cleanup_clients())