--- conflicted
+++ resolved
@@ -77,16 +77,12 @@
 
 
 async def react_rag(query: str, history: list[ChatMessage]):
-    """Handles ReAct RAG chat for knowledgebase-augmented agents."""
+    """Handle ReAct RAG chat for knowledgebase-augmented agents."""
     oai_messages = [system_message, {"role": "user", "content": query}]
 
     for _ in range(MAX_TURNS):
         completion = await async_openai_client.chat.completions.create(
-<<<<<<< HEAD
             model=AGENT_LLM_NAME,
-=======
-            model="gemini-2.5-flash-lite-preview-06-17",
->>>>>>> 3874e35b
             messages=oai_messages,
             tools=tools,
             reasoning_effort=None,
@@ -149,8 +145,6 @@
 )
 
 if __name__ == "__main__":
-<<<<<<< HEAD
-=======
     configs = Configs.from_env_var()
     async_weaviate_client = get_weaviate_async_client(
         http_host=configs.weaviate_http_host,
@@ -167,12 +161,6 @@
         collection_name="enwiki_20250520",
     )
 
-    with gr.Blocks() as app:
-        chatbot = gr.Chatbot(type="messages", label="Agent")
-        chat_message = gr.Textbox(lines=1, label="Ask a question")
-        chat_message.submit(_main, [chat_message, chatbot], [chatbot])
-
->>>>>>> 3874e35b
     signal.signal(signal.SIGINT, _handle_sigint)
 
     try:
