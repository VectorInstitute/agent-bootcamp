"""Reason-and-Act Knowledge Retrieval Agent, no framework."""

import asyncio
import json
import sys
from typing import TYPE_CHECKING

from dotenv import load_dotenv
from openai import AsyncOpenAI

from src.utils import (
    AsyncWeaviateKnowledgeBase,
    Configs,
    get_weaviate_async_client,
    pretty_print,
)


if TYPE_CHECKING:
    from openai.types.chat import ChatCompletionToolParam

load_dotenv(verbose=True)

MAX_TURNS = 5
AGENT_LLM_NAME = "gemini-2.5-flash"

tools: list["ChatCompletionToolParam"] = [
    {
        "type": "function",
        "function": {
            "name": "search_wikipedia",
            "description": "Get references on the specified topic from the English Wikipedia.",
            "parameters": {
                "type": "object",
                "properties": {
                    "keyword": {
                        "type": "string",
                        "description": ("Keyword for the search e.g. Apple TV"),
                    }
                },
                "required": ["keyword"],
                "additionalProperties": False,
            },
            "strict": True,
        },
    }
]


async def _main():
    configs = Configs.from_env_var()
    async_weaviate_client = get_weaviate_async_client(
        http_host=configs.weaviate_http_host,
        http_port=configs.weaviate_http_port,
        http_secure=configs.weaviate_http_secure,
        grpc_host=configs.weaviate_grpc_host,
        grpc_port=configs.weaviate_grpc_port,
        grpc_secure=configs.weaviate_grpc_secure,
        api_key=configs.weaviate_api_key,
    )
    async_openai_client = AsyncOpenAI()
    async_knowledgebase = AsyncWeaviateKnowledgeBase(
        async_weaviate_client,
        collection_name="enwiki_20250520",
    )

    messages: list = [
        {
            "role": "system",
            "content": (
                "Answer the question using the search tool. "
                "You must explain your reasons for invoking the tool. "
                "Be sure to mention the sources. "
                "If the search did not return intended results, try again. "
                "Do not make up information. You must use the search tool "
                "for all facts that might change over time."
            ),
        },
        {
            "role": "user",
            "content": "At which university did the SVP Software Engineering"
            " at Apple (as of June 2025) earn their engineering degree?",
        },
    ]

    try:
        while True:
            for _ in range(MAX_TURNS):
                completion = await async_openai_client.chat.completions.create(
<<<<<<< HEAD
                    model=AGENT_LLM_NAME,
=======
                    model="gemini-2.5-flash-lite-preview-06-17",
>>>>>>> 3874e35b
                    messages=messages,
                    tools=tools,
                )

                # Add message to conversation history
                message = completion.choices[0].message
<<<<<<< HEAD
                messages.append(message)
=======
                messages.append(message)  # type: ignore[arg-type]
>>>>>>> 3874e35b

                tool_calls = message.tool_calls

                # Execute function calls if requested.
                if tool_calls is not None:
                    for tool_call in tool_calls:
                        pretty_print(tool_call)
                        arguments = json.loads(tool_call.function.arguments)
                        results = await async_knowledgebase.search_knowledgebase(
                            arguments["keyword"]
                        )

                        messages.append(
                            {
                                "role": "tool",
                                "tool_call_id": tool_call.id,
                                "content": json.dumps(
                                    [_result.model_dump() for _result in results]
                                ),
                            }
                        )

                # Otherwise, print final response and stop.
                else:
                    pretty_print(message.content)
                    break

                pretty_print(messages)

            # Get new user input
            timeout_secs = 60
            try:
<<<<<<< HEAD
=======
                timeout_secs = 300
>>>>>>> 3874e35b
                user_input = await asyncio.wait_for(
                    asyncio.to_thread(input, "Ask a question: "),
                    timeout=timeout_secs,
                )
            except asyncio.TimeoutError:
                print(f"\nNo response received within {timeout_secs} seconds. Exiting.")
                break

            # Break if user_input is empty or a quit command
            if not user_input.strip() or user_input.lower() in {"quit", "exit"}:
                print("Exiting.")
                break

            messages.append({"role": "user", "content": user_input})
    finally:
        await async_weaviate_client.close()
        await async_openai_client.close()
        sys.exit(0)


if __name__ == "__main__":
    asyncio.run(_main())<|MERGE_RESOLUTION|>--- conflicted
+++ resolved
@@ -87,22 +87,14 @@
         while True:
             for _ in range(MAX_TURNS):
                 completion = await async_openai_client.chat.completions.create(
-<<<<<<< HEAD
                     model=AGENT_LLM_NAME,
-=======
-                    model="gemini-2.5-flash-lite-preview-06-17",
->>>>>>> 3874e35b
                     messages=messages,
                     tools=tools,
                 )
 
                 # Add message to conversation history
                 message = completion.choices[0].message
-<<<<<<< HEAD
                 messages.append(message)
-=======
-                messages.append(message)  # type: ignore[arg-type]
->>>>>>> 3874e35b
 
                 tool_calls = message.tool_calls
 
@@ -135,10 +127,6 @@
             # Get new user input
             timeout_secs = 60
             try:
-<<<<<<< HEAD
-=======
-                timeout_secs = 300
->>>>>>> 3874e35b
                 user_input = await asyncio.wait_for(
                     asyncio.to_thread(input, "Ask a question: "),
                     timeout=timeout_secs,
