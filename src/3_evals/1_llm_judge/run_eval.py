"""Evaluate agent on dataset using LLM-as-a-Judge."""

import argparse
import asyncio
import logging
from typing import Sequence

import agents
import pydantic
from dotenv import load_dotenv
from langfuse._client.datasets import DatasetItemClient
from openai import AsyncOpenAI
from opentelemetry import trace as otlp_trace
from rich.progress import Progress, SpinnerColumn, TextColumn, track

from src.utils import (
    AsyncWeaviateKnowledgeBase,
    Configs,
<<<<<<< HEAD
    gather_with_progress,
    get_langfuse_tracer,
=======
>>>>>>> 40848280
    get_weaviate_async_client,
)
from src.utils.langfuse.shared_client import langfuse as langfuse_client


load_dotenv(verbose=True)
logger = logging.getLogger(__name__)

SYSTEM_MESSAGE = """\
Answer the question using the search tool. \
EACH TIME before invoking the function, you must explain your reasons for doing so. \
Be sure to mention the sources in your response. \
If the search did not return intended results, try again. \
Do not make up information.

Finally, write "|" and include a one-sentence summary of your answer.
"""

EVALUATOR_INSTRUCTIONS = """\
Evaluate whether the "Proposed Answer" to the given "Question" matches the "Ground Truth"."""

EVALUATOR_TEMPLATE = """\
# Question

{question}

# Ground Truth

{ground_truth}

# Proposed Answer

{proposed_response}

"""


class EvaluatorQuery(pydantic.BaseModel):
    """Query to the evaluator agent."""

    question: str
    ground_truth: str
    proposed_response: str

    def get_query(self) -> str:
        """Obtain query string to the evaluator agent."""
        return EVALUATOR_TEMPLATE.format(**self.model_dump())


class EvaluatorResponse(pydantic.BaseModel):
    """Typed response from the evaluator."""

    explanation: str
    is_answer_correct: bool


async def run_agent_with_trace(agent: agents.Agent, query: str) -> str | None:
    """Run OpenAI Agent on query, returning response and trace.

    Returns None if agent exceeds max_turn limit.
    """
    with langfuse_client.start_as_current_span(
        name="OpenAI-Agent-Trace", input=query
    ) as span:
        span.update(tags=["dataset-run"])

        try:
            result = await agents.Runner.run(agent, query)
            if "|" in result.final_output:
                answer = result.final_output.split("|")[-1].strip()
            else:
                answer = result.final_output

        except agents.MaxTurnsExceeded:
            answer = None

        # Get the Langfuse trace_id to link the dataset run item to the agent trace
        current_span = otlp_trace.get_current_span()
        span_context = current_span.get_span_context()
        trace_id = span_context.trace_id
        formatted_trace_id = otlp_trace.format_trace_id(trace_id)

        span.update(user_id=formatted_trace_id, output=answer)

    return answer


async def run_evaluator_agent(
    evaluator_agent: agents.Agent, evaluator_query: EvaluatorQuery
) -> EvaluatorResponse:
    """Evaluate using evaluator agent."""
    result = await agents.Runner.run(evaluator_agent, input=evaluator_query.get_query())
    return result.final_output_as(EvaluatorResponse)


async def run_and_evaluate(
    main_agent: agents.Agent,
    evaluator_agent: agents.Agent,
    lf_dataset_item: "DatasetItemClient",
) -> EvaluatorResponse | None:
    """Run main agent and evaluator agent on one dataset instance.

    Returns None if main agent returned a None answer.
    """
    expected_output = lf_dataset_item.expected_output
    assert expected_output is not None

    answer = await run_agent_with_trace(main_agent, query=lf_dataset_item.input["text"])

    if answer is None:
        return None

    return await run_evaluator_agent(
        evaluator_agent,
        EvaluatorQuery(
            question=lf_dataset_item.input["text"],
            ground_truth=expected_output["text"],
            proposed_response=answer,
        ),
    )


async def _main() -> None:
    args = parser.parse_args()

    configs = Configs.from_env_var()
    async_weaviate_client = get_weaviate_async_client(
        http_host=configs.weaviate_http_host,
        http_port=configs.weaviate_http_port,
        http_secure=configs.weaviate_http_secure,
        grpc_host=configs.weaviate_grpc_host,
        grpc_port=configs.weaviate_grpc_port,
        grpc_secure=configs.weaviate_grpc_secure,
        api_key=configs.weaviate_api_key,
    )
    async_knowledgebase = AsyncWeaviateKnowledgeBase(
        async_weaviate_client, collection_name="enwiki_20250520"
    )

    async_openai_client = AsyncOpenAI()
    agents.set_tracing_disabled(disabled=True)

    try:
        # Setup langfuse
        tracer = get_langfuse_tracer()

        lf_dataset_items = langfuse_client.get_dataset(args.langfuse_dataset_name).items
        if args.limit is not None:
            lf_dataset_items = lf_dataset_items[: args.limit]

        main_agent = agents.Agent(
            name="Wikipedia Agent",
            instructions=SYSTEM_MESSAGE,
            tools=[agents.function_tool(async_knowledgebase.search_knowledgebase)],
            model=agents.OpenAIChatCompletionsModel(
                model="gemini-2.5-flash", openai_client=async_openai_client
            ),
        )
        evaluator_agent = agents.Agent(
            name="Evaluator Agent",
            instructions=EVALUATOR_INSTRUCTIONS,
            output_type=EvaluatorResponse,
            model=agents.OpenAIChatCompletionsModel(
                model="gemini-2.5-flash", openai_client=async_openai_client
            ),
        )

<<<<<<< HEAD
        coros = [
            run_and_evaluate(main_agent, evaluator_agent, _item)
            for _item in lf_dataset_items
        ]
        results: Sequence[EvaluatorResponse | Exception | None] = (
            await gather_with_progress(
                coros, description="Running agent and evaluating"
            )
        )

        for _dataset_item, _eval_output in track(
            zip(lf_dataset_items, results),
            total=len(results),
            description="Uploading scores",
=======
        for _item in track(
            lf_dataset_items,
            total=len(lf_dataset_items),
            description="Running agent and evaluating",
>>>>>>> 40848280
        ):
            _eval_output = await run_and_evaluate(main_agent, evaluator_agent, _item)

            with _item.run(run_name=args.run_name) as span:
                if _eval_output is not None:
                    span.score(
                        name="is_answer_correct",
                        value=_eval_output.is_answer_correct,
                        comment=_eval_output.explanation,
                    )

        with Progress(
            SpinnerColumn(),
            TextColumn("[progress.description]{task.description}"),
            transient=True,
        ) as progress:
            _ = progress.add_task("Finalizing Langfuse annotations...", total=None)
            langfuse_client.flush()
    finally:
        await async_weaviate_client.close()
        await async_openai_client.close()


if __name__ == "__main__":
    parser = argparse.ArgumentParser()
    parser.add_argument("--langfuse_dataset_name", required=True)
    parser.add_argument("--run_name", required=True)
    parser.add_argument("--limit", type=int)

    asyncio.run(_main())<|MERGE_RESOLUTION|>--- conflicted
+++ resolved
@@ -16,18 +16,16 @@
 from src.utils import (
     AsyncWeaviateKnowledgeBase,
     Configs,
-<<<<<<< HEAD
     gather_with_progress,
     get_langfuse_tracer,
-=======
->>>>>>> 40848280
     get_weaviate_async_client,
+    set_up_logging,
 )
 from src.utils.langfuse.shared_client import langfuse as langfuse_client
 
 
 load_dotenv(verbose=True)
-logger = logging.getLogger(__name__)
+set_up_logging()
 
 SYSTEM_MESSAGE = """\
 Answer the question using the search tool. \
@@ -188,7 +186,6 @@
             ),
         )
 
-<<<<<<< HEAD
         coros = [
             run_and_evaluate(main_agent, evaluator_agent, _item)
             for _item in lf_dataset_items
@@ -199,16 +196,10 @@
             )
         )
 
-        for _dataset_item, _eval_output in track(
+        for _item, _eval_output in track(
             zip(lf_dataset_items, results),
             total=len(results),
             description="Uploading scores",
-=======
-        for _item in track(
-            lf_dataset_items,
-            total=len(lf_dataset_items),
-            description="Running agent and evaluating",
->>>>>>> 40848280
         ):
             _eval_output = await run_and_evaluate(main_agent, evaluator_agent, _item)
 
