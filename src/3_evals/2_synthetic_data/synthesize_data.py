"""Synthesize additional test data using Agent to match style but maintain diversity.

Overview:
- Obtain a list of topics.
- Run a knowledgebase agent to generate question-answer pairs regarding the list
  of topics. Use few-shot in-context learning to match style of input.
- Upload dataset to Langfuse
"""

import argparse
import asyncio
import random

import agents
import pydantic
from dotenv import load_dotenv
from openai import AsyncOpenAI
from rich.progress import track

from src.utils import (
    AsyncWeaviateKnowledgeBase,
    Configs,
    get_weaviate_async_client,
    pretty_print,
    get_langfuse_tracer,
)
from src.utils.data import get_dataset, get_dataset_url_hash
from src.utils.langfuse.shared_client import langfuse
from src.utils.tools.news_events import NewsEvent, get_news_events


load_dotenv(verbose=True)

SYSTEM_MESSAGE = """\
Example questions: \
{example_questions}

Given the example questions, produce 5 additional questions of the same format \
regarding the topic that the user specified with the help of the knowledge base search tool. \
Be sure to include URL citations (citation_urls) in your response. \

You MUST produce a JSON output of this format:
{json_schema}
"""


class _SyntheticTestCase(pydantic.BaseModel):
    """Represents one synthetic test case."""

    question: str
    expected_answer: str
    citation_urls: list[str]


class _SyntheticTestCases(pydantic.RootModel):
    """List of synthetic test cases."""

    root: list[_SyntheticTestCase]


async def generate_synthetic_test_cases(
    test_case_generator_agent: agents.Agent,
    structured_output_agent: agents.Agent,
    news_event: "NewsEvent",
) -> list[_SyntheticTestCase]:
    """Generate synthetic test cases using agent pipeline.

    Params
    ------
        test_case_generator_agent: main agent for generating test case.
        structured_output_agent: agent for structuring the output.
        news_event: news event to write about.

    Returns
    -------
        _SyntheticTestCases
    """
    with langfuse.start_as_current_span(name="generate_synthetic_test_cases") as span:
        test_case_query = (
            "Generate test question-answer pairs based on this news event: \n"
            + news_event.model_dump_json(indent=2)
        )
        raw_response = await agents.Runner.run(
            test_case_generator_agent, input=test_case_query
        )
        print(raw_response.final_output)

        structured_response = await agents.Runner.run(
            structured_output_agent,
            input=raw_response.final_output,
        )
        synthetic_test_cases = structured_response.final_output_as(
            list[_SyntheticTestCase]
        )

        span.update(
            input=test_case_query,
            output=synthetic_test_cases,
            metadata={"generated_test_case": raw_response.final_output},
        )

    return synthetic_test_cases


async def _main() -> None:
    args = parser.parse_args()

<<<<<<< HEAD
    tracer = get_langfuse_tracer()
=======
    configs = Configs.from_env_var()
    async_weaviate_client = get_weaviate_async_client(
        http_host=configs.weaviate_http_host,
        http_port=configs.weaviate_http_port,
        http_secure=configs.weaviate_http_secure,
        grpc_host=configs.weaviate_grpc_host,
        grpc_port=configs.weaviate_grpc_port,
        grpc_secure=configs.weaviate_grpc_secure,
        api_key=configs.weaviate_api_key,
    )
    async_knowledgebase = AsyncWeaviateKnowledgeBase(
        async_weaviate_client, collection_name="enwiki_20250520"
    )

    setup_langfuse_tracer()
>>>>>>> 40848280

    generator = random.Random(0)
    dataset_name_hash = get_dataset_url_hash(args.langfuse_dataset_name)

    async_openai_client = AsyncOpenAI()
    agents.set_tracing_disabled(disabled=True)

    try:
        # Create langfuse dataset and upload.
        langfuse.create_dataset(
            name=args.langfuse_dataset_name,
            description=f"[{dataset_name_hash}] Synthetic data based on {args.source_dataset}",
            metadata={
                "name_hash": dataset_name_hash,
                "reference_source": args.source_dataset,
                "type": "synthetic_benchmark",
            },
        )

        df = get_dataset(args.source_dataset, limit=args.limit)
        rows_news_only = [
            row.to_dict() for _, row in df[df["area"] == "Knowledge"].iterrows()
        ]
        rows_filtered = [
            {k: v for k, v in row.items() if k not in ("id", "category", "area")}
            for row in rows_news_only
        ]

        example_questions = generator.choices(rows_filtered, k=5)
        example_questions_str = pretty_print(example_questions)
        test_case_generator_agent = agents.Agent(
            name="Test Case Generator Agent",
            instructions=SYSTEM_MESSAGE.format(
                example_questions=example_questions_str,
                json_schema=_SyntheticTestCases.model_json_schema(),
            ),
            # Hint: replace this tool with your own knowledge base search tool.
            tools=[agents.function_tool(async_knowledgebase.search_knowledgebase)],
            model=agents.OpenAIChatCompletionsModel(
                model="gemini-2.5-flash", openai_client=async_openai_client
            ),
        )
        structured_output_agent = agents.Agent(
            name="Structured Output Agent",
            instructions="Extract the structured output from the given text.",
            output_type=list[_SyntheticTestCase],
            model=agents.OpenAIChatCompletionsModel(
                model="gemini-2.5-flash", openai_client=async_openai_client
            ),
        )

        news_events_by_category = await get_news_events()
        all_news_events = [
            item for items in news_events_by_category.root.values() for item in items
        ]
        if len(all_news_events) == 0:
            raise ValueError("Cannot retrieve list of news headlines.")

        # Randomly sample (might include repetitons) up to news event.
        news_events = generator.sample(all_news_events, k=args.limit)

        # Run generation async
        # _coros = [
        #     generate_synthetic_test_cases(
        #         test_case_generator_agent=test_case_generator_agent,
        #         news_event=_event,
        #     )
        #     for _event in news_events
        # ]
        # results = asyncio.run(
        #     gather_with_progress(_coros, description="Generating synthetic test cases...")
        # )

        # all_examples = [_test_case for _test_cases in results for _test_case in _test_cases]

        # # Upload to Langfuse
        # for idx, _test_case in enumerate(
        #     track(all_examples, description="Uploading to Langfuse")
        # ):
        #     langfuse.create_dataset_item(
        #         dataset_name=args.langfuse_dataset_name,
        #         input={"text": _test_case.question},
        #         expected_output={"text": _test_case.expected_answer},
        #         metadata=_test_case.model_dump(),
        #         # unique id to enable upsert without creating duplicates
        #         id=f"{dataset_name_hash}-{idx:05}",
        #     )

        results: list[list[_SyntheticTestCase]] = []
        for _event in track(
            news_events,
            total=len(news_events),
            description="Generating synthetic test cases...",
        ):
            # Generate synthetic test cases
            result = await generate_synthetic_test_cases(
                test_case_generator_agent=test_case_generator_agent,
                structured_output_agent=structured_output_agent,
                news_event=_event,
            )
            results.append(result)

        all_examples = [
            _test_case for _test_cases in results for _test_case in _test_cases
        ]

        # Upload to Langfuse
        for idx, _test_case in enumerate(
            track(all_examples, description="Uploading to Langfuse")
        ):
            langfuse.create_dataset_item(
                dataset_name=args.langfuse_dataset_name,
                input={"text": _test_case.question},
                expected_output={
                    "text": _test_case.expected_answer,
                    "citation_urls": _test_case.citation_urls,
                },
                metadata=_test_case.model_dump(),
                # unique id to enable upsert without creating duplicates
                id=f"{dataset_name_hash}-{idx:05}",
            )
    finally:
        await async_weaviate_client.close()
        await async_openai_client.close()

        # Flush Langfuse traces
        langfuse.flush()


if __name__ == "__main__":
    parser = argparse.ArgumentParser()
    parser.add_argument("--source_dataset", required=True)
    parser.add_argument("--langfuse_dataset_name", required=True)
    parser.add_argument("--limit", type=int, default=18)

    asyncio.run(_main())<|MERGE_RESOLUTION|>--- conflicted
+++ resolved
@@ -2,8 +2,8 @@
 
 Overview:
 - Obtain a list of topics.
-- Run a knowledgebase agent to generate question-answer pairs regarding the list
-  of topics. Use few-shot in-context learning to match style of input.
+- Run a web search agent to generate question-answer pairs regarding the list of topics.
+    Use few-shot in-context learning to match style of input.
 - Upload dataset to Langfuse
 """
 
@@ -20,9 +20,10 @@
 from src.utils import (
     AsyncWeaviateKnowledgeBase,
     Configs,
+    gather_with_progress,
+    get_langfuse_tracer,
     get_weaviate_async_client,
     pretty_print,
-    get_langfuse_tracer,
 )
 from src.utils.data import get_dataset, get_dataset_url_hash
 from src.utils.langfuse.shared_client import langfuse
@@ -36,13 +37,19 @@
 {example_questions}
 
 Given the example questions, produce 5 additional questions of the same format \
-regarding the topic that the user specified with the help of the knowledge base search tool. \
-Be sure to include URL citations (citation_urls) in your response. \
+regarding the topic that the user specified with the help of the web search tool. \
+Be sure to include citations (citation_urls) in your response. \
 
 You MUST produce a JSON output of this format:
 {json_schema}
 """
 
+parser = argparse.ArgumentParser()
+parser.add_argument("--source_dataset", required=True)
+parser.add_argument("--langfuse_dataset_name", required=True)
+parser.add_argument("--limit", type=int, default=18)
+parser.add_argument("--max_concurrency", type=int, default=3)
+
 
 class _SyntheticTestCase(pydantic.BaseModel):
     """Represents one synthetic test case."""
@@ -60,7 +67,6 @@
 
 async def generate_synthetic_test_cases(
     test_case_generator_agent: agents.Agent,
-    structured_output_agent: agents.Agent,
     news_event: "NewsEvent",
 ) -> list[_SyntheticTestCase]:
     """Generate synthetic test cases using agent pipeline.
@@ -68,46 +74,39 @@
     Params
     ------
         test_case_generator_agent: main agent for generating test case.
-        structured_output_agent: agent for structuring the output.
         news_event: news event to write about.
 
     Returns
     -------
         _SyntheticTestCases
     """
-    with langfuse.start_as_current_span(name="generate_synthetic_test_cases") as span:
-        test_case_query = (
-            "Generate test question-answer pairs based on this news event: \n"
-            + news_event.model_dump_json(indent=2)
-        )
+    structured_output_agent = agents.Agent(
+        name="Structured Output Agent",
+        instructions="Extract the structured output from the given text.",
+        output_type=list[_SyntheticTestCase],
+        model=agents.OpenAIChatCompletionsModel(
+            model="gemini-2.5-flash", openai_client=async_openai_client
+        ),
+    )
+
+    with agents.trace("generate_synthetic_test_cases"):
         raw_response = await agents.Runner.run(
-            test_case_generator_agent, input=test_case_query
+            test_case_generator_agent,
+            input="Generate test question-answer pairs based on this news event: \n"
+            + news_event.model_dump_json(indent=2),
         )
         print(raw_response.final_output)
-
         structured_response = await agents.Runner.run(
             structured_output_agent,
             input=raw_response.final_output,
         )
-        synthetic_test_cases = structured_response.final_output_as(
-            list[_SyntheticTestCase]
-        )
-
-        span.update(
-            input=test_case_query,
-            output=synthetic_test_cases,
-            metadata={"generated_test_case": raw_response.final_output},
-        )
-
-    return synthetic_test_cases
-
-
-async def _main() -> None:
+
+    return structured_response.final_output_as(list[_SyntheticTestCase])
+
+
+if __name__ == "__main__":
     args = parser.parse_args()
 
-<<<<<<< HEAD
-    tracer = get_langfuse_tracer()
-=======
     configs = Configs.from_env_var()
     async_weaviate_client = get_weaviate_async_client(
         http_host=configs.weaviate_http_host,
@@ -119,11 +118,12 @@
         api_key=configs.weaviate_api_key,
     )
     async_knowledgebase = AsyncWeaviateKnowledgeBase(
-        async_weaviate_client, collection_name="enwiki_20250520"
-    )
-
-    setup_langfuse_tracer()
->>>>>>> 40848280
+        async_weaviate_client,
+        collection_name="enwiki_20250520",
+        max_concurrency=args.max_concurrency,
+    )
+
+    tracer = get_langfuse_tracer()
 
     generator = random.Random(0)
     dataset_name_hash = get_dataset_url_hash(args.langfuse_dataset_name)
@@ -131,132 +131,74 @@
     async_openai_client = AsyncOpenAI()
     agents.set_tracing_disabled(disabled=True)
 
-    try:
-        # Create langfuse dataset and upload.
-        langfuse.create_dataset(
-            name=args.langfuse_dataset_name,
-            description=f"[{dataset_name_hash}] Synthetic data based on {args.source_dataset}",
-            metadata={
-                "name_hash": dataset_name_hash,
-                "reference_source": args.source_dataset,
-                "type": "synthetic_benchmark",
-            },
+    # Create langfuse dataset and upload.
+    langfuse.create_dataset(
+        name=args.langfuse_dataset_name,
+        description=f"[{dataset_name_hash}] Synthetic data based on {args.source_dataset}",
+        metadata={
+            "name_hash": dataset_name_hash,
+            "reference_source": args.source_dataset,
+            "type": "synthetic_benchmark",
+        },
+    )
+
+    df = get_dataset(args.source_dataset, limit=args.limit)
+    rows_news_only = [
+        row.to_dict() for _, row in df[df["area"] == "Knowledge"].iterrows()
+    ]
+    rows_filtered = [
+        {k: v for k, v in row.items() if k not in ("id", "category", "area")}
+        for row in rows_news_only
+    ]
+
+    example_questions = generator.choices(rows_filtered, k=5)
+    example_questions_str = pretty_print(example_questions)
+    test_case_generator_agent = agents.Agent(
+        name="Test Case Generator Agent",
+        instructions=SYSTEM_MESSAGE.format(
+            example_questions=example_questions_str,
+            json_schema=_SyntheticTestCases.model_json_schema(),
+        ),
+        # Hint: replace this tool with your own knowledge base search tool.
+        tools=[agents.function_tool(async_knowledgebase.search_knowledgebase)],
+        model=agents.OpenAIChatCompletionsModel(
+            model="gemini-2.5-flash", openai_client=async_openai_client
+        ),
+    )
+
+    news_events_by_category = asyncio.run(get_news_events())
+    all_news_events = [
+        item for items in news_events_by_category.root.values() for item in items
+    ]
+    if len(all_news_events) == 0:
+        raise ValueError("Cannot retrieve list of news headlines.")
+
+    # Randomly sample (might include repetitons) up to news event.
+    news_events = generator.sample(all_news_events, k=args.limit)
+
+    # Run generation async
+    _coros = [
+        generate_synthetic_test_cases(
+            test_case_generator_agent=test_case_generator_agent,
+            news_event=_event,
         )
-
-        df = get_dataset(args.source_dataset, limit=args.limit)
-        rows_news_only = [
-            row.to_dict() for _, row in df[df["area"] == "Knowledge"].iterrows()
-        ]
-        rows_filtered = [
-            {k: v for k, v in row.items() if k not in ("id", "category", "area")}
-            for row in rows_news_only
-        ]
-
-        example_questions = generator.choices(rows_filtered, k=5)
-        example_questions_str = pretty_print(example_questions)
-        test_case_generator_agent = agents.Agent(
-            name="Test Case Generator Agent",
-            instructions=SYSTEM_MESSAGE.format(
-                example_questions=example_questions_str,
-                json_schema=_SyntheticTestCases.model_json_schema(),
-            ),
-            # Hint: replace this tool with your own knowledge base search tool.
-            tools=[agents.function_tool(async_knowledgebase.search_knowledgebase)],
-            model=agents.OpenAIChatCompletionsModel(
-                model="gemini-2.5-flash", openai_client=async_openai_client
-            ),
-        )
-        structured_output_agent = agents.Agent(
-            name="Structured Output Agent",
-            instructions="Extract the structured output from the given text.",
-            output_type=list[_SyntheticTestCase],
-            model=agents.OpenAIChatCompletionsModel(
-                model="gemini-2.5-flash", openai_client=async_openai_client
-            ),
-        )
-
-        news_events_by_category = await get_news_events()
-        all_news_events = [
-            item for items in news_events_by_category.root.values() for item in items
-        ]
-        if len(all_news_events) == 0:
-            raise ValueError("Cannot retrieve list of news headlines.")
-
-        # Randomly sample (might include repetitons) up to news event.
-        news_events = generator.sample(all_news_events, k=args.limit)
-
-        # Run generation async
-        # _coros = [
-        #     generate_synthetic_test_cases(
-        #         test_case_generator_agent=test_case_generator_agent,
-        #         news_event=_event,
-        #     )
-        #     for _event in news_events
-        # ]
-        # results = asyncio.run(
-        #     gather_with_progress(_coros, description="Generating synthetic test cases...")
-        # )
-
-        # all_examples = [_test_case for _test_cases in results for _test_case in _test_cases]
-
-        # # Upload to Langfuse
-        # for idx, _test_case in enumerate(
-        #     track(all_examples, description="Uploading to Langfuse")
-        # ):
-        #     langfuse.create_dataset_item(
-        #         dataset_name=args.langfuse_dataset_name,
-        #         input={"text": _test_case.question},
-        #         expected_output={"text": _test_case.expected_answer},
-        #         metadata=_test_case.model_dump(),
-        #         # unique id to enable upsert without creating duplicates
-        #         id=f"{dataset_name_hash}-{idx:05}",
-        #     )
-
-        results: list[list[_SyntheticTestCase]] = []
-        for _event in track(
-            news_events,
-            total=len(news_events),
-            description="Generating synthetic test cases...",
-        ):
-            # Generate synthetic test cases
-            result = await generate_synthetic_test_cases(
-                test_case_generator_agent=test_case_generator_agent,
-                structured_output_agent=structured_output_agent,
-                news_event=_event,
-            )
-            results.append(result)
-
-        all_examples = [
-            _test_case for _test_cases in results for _test_case in _test_cases
-        ]
-
-        # Upload to Langfuse
-        for idx, _test_case in enumerate(
-            track(all_examples, description="Uploading to Langfuse")
-        ):
-            langfuse.create_dataset_item(
-                dataset_name=args.langfuse_dataset_name,
-                input={"text": _test_case.question},
-                expected_output={
-                    "text": _test_case.expected_answer,
-                    "citation_urls": _test_case.citation_urls,
-                },
-                metadata=_test_case.model_dump(),
-                # unique id to enable upsert without creating duplicates
-                id=f"{dataset_name_hash}-{idx:05}",
-            )
-    finally:
-        await async_weaviate_client.close()
-        await async_openai_client.close()
-
-        # Flush Langfuse traces
-        langfuse.flush()
-
-
-if __name__ == "__main__":
-    parser = argparse.ArgumentParser()
-    parser.add_argument("--source_dataset", required=True)
-    parser.add_argument("--langfuse_dataset_name", required=True)
-    parser.add_argument("--limit", type=int, default=18)
-
-    asyncio.run(_main())+        for _event in news_events
+    ]
+    results = asyncio.run(
+        gather_with_progress(_coros, description="Generating synthetic test cases...")
+    )
+
+    all_examples = [_test_case for _test_cases in results for _test_case in _test_cases]
+
+    # Upload to Langfuse
+    for idx, _test_case in enumerate(
+        track(all_examples, description="Uploading to Langfuse")
+    ):
+        langfuse.create_dataset_item(
+            dataset_name=args.langfuse_dataset_name,
+            input={"text": _test_case.question},
+            expected_output={"text": _test_case.expected_answer},
+            metadata=_test_case.model_dump(),
+            # unique id to enable upsert without creating duplicates
+            id=f"{dataset_name_hash}-{idx:05}",
+        )